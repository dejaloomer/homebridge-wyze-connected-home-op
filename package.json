{
<<<<<<< HEAD
  "name": "homebridge-wyze-connected-home-op",
  "version": "0.5.3",
=======
  "name": "homebridge-wyze-connected-home",
  "version": "0.6.0",
>>>>>>> c3927dcf
  "description": "Wyze Connected Home plugin for Homebridge",
  "license": "MIT",
  "main": "src/index.js",
  "scripts": {
    "lint": "yarn eslint */**/*.{js,ts,tsx} --quiet --fix"
  },
  "keywords": [
    "homebridge-plugin"
  ],
  "homepage": "http://github.com/RMCob/homebridge-wyze-connected-home-op",
  "repository": {
    "type": "git",
    "url": "git://github.com/RMCob/homebridge-wyze-connected-home-op.git"
  },
  "bugs": {
    "url": "http://github.com/RMCob/homebridge-wyze-connected-home-op/issues"
  },
  "engines": {
    "node": ">=0.12.0",
    "homebridge": ">=0.2.0"
  },
  "dependencies": {
    "axios": "^0.19.2",
    "md5": "^2.2.1"
  },
  "devDependencies": {
    "eslint": "^6.8.0"
  }
}<|MERGE_RESOLUTION|>--- conflicted
+++ resolved
@@ -1,11 +1,6 @@
 {
-<<<<<<< HEAD
-  "name": "homebridge-wyze-connected-home-op",
-  "version": "0.5.3",
-=======
   "name": "homebridge-wyze-connected-home",
   "version": "0.6.0",
->>>>>>> c3927dcf
   "description": "Wyze Connected Home plugin for Homebridge",
   "license": "MIT",
   "main": "src/index.js",
